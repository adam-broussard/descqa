--- conflicted
+++ resolved
@@ -18,10 +18,7 @@
                           'zhi':                   True
                         }
         self.quantities = {
-<<<<<<< HEAD
-=======
                              'redshift':          self._get_stored_property,
->>>>>>> b9594f38
                              'positionX':                 self._get_stored_property,
                              'positionY':                 self._get_stored_property,
                              'positionZ':                 self._get_stored_property,
@@ -135,4 +132,4 @@
         return propList * factor
 
     def _power(self, propList, base_tuple):
-        return  base_tuple[0] ** propList
+        return  base_tuple[0] ** propList